--- conflicted
+++ resolved
@@ -1,301 +1,288 @@
-/*
-Violet - A program for editing UML diagrams.
-
-Copyright (C) 2002 Cay S. Horstmann (http://horstmann.com)
-
-This program is free software; you can redistribute it and/or modify
-it under the terms of the GNU General Public License as published by
-the Free Software Foundation; either version 2 of the License, or
-(at your option) any later version.
-
-This program is distributed in the hope that it will be useful,
-but WITHOUT ANY WARRANTY; without even the implied warranty of
-MERCHANTABILITY or FITNESS FOR A PARTICULAR PURPOSE.  See the
-GNU General Public License for more details.
-
-You should have received a copy of the GNU General Public License
-along with this program; if not, write to the Free Software
-Foundation, Inc., 59 Temple Place, Suite 330, Boston, MA  02111-1307  USA
-*/
-
-package com.horstmann.violet.framework;
-
-import java.awt.Component;
-import java.awt.event.ItemEvent;
-import java.awt.event.ItemListener;
-import java.beans.BeanInfo;
-import java.beans.IntrospectionException;
-import java.beans.Introspector;
-import java.beans.PropertyChangeEvent;
-import java.beans.PropertyChangeListener;
-import java.beans.PropertyDescriptor;
-import java.beans.PropertyEditor;
-import java.beans.PropertyEditorManager;
-import java.beans.PropertyEditorSupport;
-import java.lang.reflect.InvocationTargetException;
-import java.lang.reflect.Method;
-import java.util.ArrayList;
-import java.util.Arrays;
-import java.util.Comparator;
-import java.util.HashMap;
-import java.util.Map;
-
-import javax.swing.JComboBox;
-import javax.swing.JLabel;
-import javax.swing.JPanel;
-import javax.swing.JTextField;
-import javax.swing.event.ChangeEvent;
-import javax.swing.event.ChangeListener;
-import javax.swing.event.DocumentEvent;
-import javax.swing.event.DocumentListener;
-
-/**
- *  A component filled with editors for all editable properties 
- *  of an object.
- */
-@SuppressWarnings("serial")
-public class PropertySheet extends JPanel
-{
-	private static Map<Class<?>, Class<?>> editors;
-
-	private ArrayList<ChangeListener> aChangeListeners = new ArrayList<>();
-	
-	static
-	{  
-	      editors = new HashMap<>();
-	      editors.put(String.class, PropertyEditorSupport.class);
-	}
-	
-	/**
-     * Constructs a property sheet that shows the editable
-     * properties of a given object.
-     * @param pBean the object whose properties are being edited
-	 */
-	/**
-	 * @param pBean
-	 */
-	public PropertySheet(Object pBean)
-	{
-		try
-		{
-			BeanInfo info = Introspector.getBeanInfo(pBean.getClass());
-			PropertyDescriptor[] descriptors = (PropertyDescriptor[])info.getPropertyDescriptors().clone();      
-			Arrays.sort(descriptors, new Comparator<PropertyDescriptor>()
-					{
-						public int compare(PropertyDescriptor pDescriptor1, PropertyDescriptor pDescriptor2)
-						{
-							Integer p1 = (Integer)pDescriptor1.getValue("priority");
-							Integer p2 = (Integer)pDescriptor2.getValue("priority");
-							if(p1 == null && p2 == null)
-							{
-								return 0;
-							}
-							if(p1 == null)
-							{
-								return 1;
-							}
-							if(p2 == null)
-							{
-								return -1;
-							}
-							return p1.intValue() - p2.intValue();
-						}
-					});
-			setLayout(new FormLayout());
-			for(int i = 0; i < descriptors.length; i++)
-			{
-				PropertyEditor editor = getEditor(pBean, descriptors[i]);
-				if(editor != null)
-				{
-					add(new JLabel(toTitleCase(descriptors[i].getName())));
-					add(getEditorComponent(editor));
-				}
-			}		
-		}
-		catch (IntrospectionException exception)
-		{
-			exception.printStackTrace();
-		}
-	}
-
-	/**
-     * Gets the property editor for a given property,
-     * and wires it so that it updates the given object.
-     * @param pBean the object whose properties are being edited
-     * @param pDescriptor the descriptor of the property to be edited
-     * @return a property editor that edits the property
-     *  with the given descriptor and updates the given object
-	 */
-	public PropertyEditor getEditor(final Object pBean, PropertyDescriptor pDescriptor)
-	{
-		try
-		{
-			final Method getter = pDescriptor.getReadMethod();
-			final Method setter = pDescriptor.getWriteMethod();
-			if(getter == null || setter == null )
-			{
-				return null;
-			}
-			
-			Class<?> type = pDescriptor.getPropertyType();
-			final PropertyEditor editor;
-			Class<?> editorClass = pDescriptor.getPropertyEditorClass();
-			if(editorClass == null && editors.containsKey(type))
-			{
-				editorClass = (Class<?>) editors.get(type);
-			}
-			if(editorClass != null)
-			{
-				editor = (PropertyEditor) editorClass.newInstance();
-			}
-			else
-			{
-				editor = PropertyEditorManager.findEditor(type);
-			}
-			if(editor == null)
-			{
-				return null;
-			}
-
-			Object value = getter.invoke(pBean, new Object[] {});
-			editor.setValue(value);
-			editor.addPropertyChangeListener(new PropertyChangeListener()
-            	{
-					public void propertyChange(PropertyChangeEvent pEvent)
-					{
-						try
-						{	
-							setter.invoke(pBean, new Object[] { editor.getValue() });
-							fireStateChanged(null);
-						}
-						catch(IllegalAccessException | InvocationTargetException exception)
-						{
-							exception.printStackTrace();
-						}
-					}
-            	});
-			return editor;
-		}
-		catch(InstantiationException | IllegalAccessException | InvocationTargetException exception)
-		{
-			exception.printStackTrace();
-			return null;
-		}
-	}
-
-	/**
-     * Wraps a property editor into a component.
-     * @param pEditor the editor to wrap
-     * @return a button (if there is a custom editor), 
-     * combo box (if the editor has tags), or text field (otherwise)
-	 */      
-	public Component getEditorComponent(final PropertyEditor pEditor)   
-	{      
-		String[] tags = pEditor.getTags();
-		String text = pEditor.getAsText();
-		if(pEditor.supportsCustomEditor())
-		{
-			return pEditor.getCustomEditor();         
-         
-		}
-		else if(tags != null)
-		{
-			// make a combo box that shows all tags
-			final JComboBox<String> comboBox = new JComboBox<>(tags);
-			comboBox.setSelectedItem(text);
-			comboBox.addItemListener(new ItemListener()
-            	{
-					public void itemStateChanged(ItemEvent pEvent)
-					{
-						if(pEvent.getStateChange() == ItemEvent.SELECTED)
-						{
-							pEditor.setAsText((String)comboBox.getSelectedItem());
-						}
-					}
-            	});
-			return comboBox;
-		}
-		else 
-		{
-			final JTextField textField = new JTextField(text, 10);
-			textField.getDocument().addDocumentListener(new DocumentListener()
-            	{
-					public void insertUpdate(DocumentEvent pEvent) 
-					{
-						pEditor.setAsText(textField.getText());	
-					}
-					public void removeUpdate(DocumentEvent pEvent) 
-					{
-						pEditor.setAsText(textField.getText());
-					}
-					public void changedUpdate(DocumentEvent pEvent) 
-					{}
-            	});
-			return textField;
-		}
-	}
-
-	/**
-     * Adds a change listener to the list of listeners.
-     * @param pListener the listener to add
-	 */
-	public void addChangeListener(ChangeListener pListener)
-	{
-		aChangeListeners.add(pListener);
-	}
-
-	/**
-     * Notifies all listeners of a state change.
-     * @param pEvent the event to propagate
-	 */
-	private void fireStateChanged(ChangeEvent pEvent)
-	{
-		for(ChangeListener listener : aChangeListeners)
-		{
-			listener.stateChanged(pEvent);
-		}
-	}
-<<<<<<< HEAD
-=======
-   
-	// workaround for Web Start bug TODO Remove eventually
-	// CSOFF:
-	public static class StringEditor extends PropertyEditorSupport
-	{
-		public String getAsText() 
-		{ return (String) getValue(); }
-		
-		public void setAsText(String pString) 
-		{ setValue(pString); }      
-	}
-	// CSON:
-	
-	//An addition by JoelChev to format Strings into a TitleCase.
-	/**
-	 * @param input is a String to format into a Title
-	 * @return is a String that is in Title Format.
-	 */
-	public static String toTitleCase(String input) 
-	{
-	    StringBuilder titleCase = new StringBuilder();
-	    boolean nextTitleCase = true;
-
-	    for (char c : input.toCharArray()) 
-	    {
-	        if (Character.isSpaceChar(c)) 
-	        {
-	            nextTitleCase = true;
-	        } else if (nextTitleCase) 
-	        {
-	            c = Character.toTitleCase(c);
-	            nextTitleCase = false;
-	        }
-
-	        titleCase.append(c);
-	    }
-
-	    return titleCase.toString();
-	}
->>>>>>> 95d2fc0f
-}
-
+/*
+Violet - A program for editing UML diagrams.
+
+Copyright (C) 2002 Cay S. Horstmann (http://horstmann.com)
+
+This program is free software; you can redistribute it and/or modify
+it under the terms of the GNU General Public License as published by
+the Free Software Foundation; either version 2 of the License, or
+(at your option) any later version.
+
+This program is distributed in the hope that it will be useful,
+but WITHOUT ANY WARRANTY; without even the implied warranty of
+MERCHANTABILITY or FITNESS FOR A PARTICULAR PURPOSE.  See the
+GNU General Public License for more details.
+
+You should have received a copy of the GNU General Public License
+along with this program; if not, write to the Free Software
+Foundation, Inc., 59 Temple Place, Suite 330, Boston, MA  02111-1307  USA
+*/
+
+package com.horstmann.violet.framework;
+
+import java.awt.Component;
+import java.awt.event.ItemEvent;
+import java.awt.event.ItemListener;
+import java.beans.BeanInfo;
+import java.beans.IntrospectionException;
+import java.beans.Introspector;
+import java.beans.PropertyChangeEvent;
+import java.beans.PropertyChangeListener;
+import java.beans.PropertyDescriptor;
+import java.beans.PropertyEditor;
+import java.beans.PropertyEditorManager;
+import java.beans.PropertyEditorSupport;
+import java.lang.reflect.InvocationTargetException;
+import java.lang.reflect.Method;
+import java.util.ArrayList;
+import java.util.Arrays;
+import java.util.Comparator;
+import java.util.HashMap;
+import java.util.Map;
+
+import javax.swing.JComboBox;
+import javax.swing.JLabel;
+import javax.swing.JPanel;
+import javax.swing.JTextField;
+import javax.swing.event.ChangeEvent;
+import javax.swing.event.ChangeListener;
+import javax.swing.event.DocumentEvent;
+import javax.swing.event.DocumentListener;
+
+/**
+ *  A component filled with editors for all editable properties 
+ *  of an object.
+ */
+@SuppressWarnings("serial")
+public class PropertySheet extends JPanel
+{
+	private static Map<Class<?>, Class<?>> editors;
+
+	private ArrayList<ChangeListener> aChangeListeners = new ArrayList<>();
+	
+	static
+	{  
+	      editors = new HashMap<>();
+	      editors.put(String.class, StringEditor.class);
+	}
+	
+	/**
+     * Constructs a property sheet that shows the editable
+     * properties of a given object.
+     * @param pBean the object whose properties are being edited
+	 */
+	/**
+	 * @param pBean
+	 */
+	public PropertySheet(Object pBean)
+	{
+		try
+		{
+			BeanInfo info = Introspector.getBeanInfo(pBean.getClass());
+			PropertyDescriptor[] descriptors = (PropertyDescriptor[])info.getPropertyDescriptors().clone();      
+			Arrays.sort(descriptors, new Comparator<PropertyDescriptor>()
+					{
+						public int compare(PropertyDescriptor pDescriptor1, PropertyDescriptor pDescriptor2)
+						{
+							Integer p1 = (Integer)pDescriptor1.getValue("priority");
+							Integer p2 = (Integer)pDescriptor2.getValue("priority");
+							if(p1 == null && p2 == null)
+							{
+								return 0;
+							}
+							if(p1 == null)
+							{
+								return 1;
+							}
+							if(p2 == null)
+							{
+								return -1;
+							}
+							return p1.intValue() - p2.intValue();
+						}
+					});
+			setLayout(new FormLayout());
+			for(int i = 0; i < descriptors.length; i++)
+			{
+				PropertyEditor editor = getEditor(pBean, descriptors[i]);
+				if(editor != null)
+				{
+					
+					add(new JLabel(toTitleCase(descriptors[i].getName())));
+					add(getEditorComponent(editor));
+				}
+			}		
+		}
+		catch (IntrospectionException exception)
+		{
+			exception.printStackTrace();
+		}
+	}
+
+	/**
+     * Gets the property editor for a given property,
+     * and wires it so that it updates the given object.
+     * @param pBean the object whose properties are being edited
+     * @param pDescriptor the descriptor of the property to be edited
+     * @return a property editor that edits the property
+     *  with the given descriptor and updates the given object
+	 */
+	public PropertyEditor getEditor(final Object pBean, PropertyDescriptor pDescriptor)
+	{
+		try
+		{
+			final Method getter = pDescriptor.getReadMethod();
+			final Method setter = pDescriptor.getWriteMethod();
+			if(getter == null || setter == null )
+			{
+				return null;
+			}
+			
+			Class<?> type = pDescriptor.getPropertyType();
+			final PropertyEditor editor;
+			Class<?> editorClass = pDescriptor.getPropertyEditorClass();
+			if(editorClass == null && editors.containsKey(type))
+			{
+				editorClass = (Class<?>) editors.get(type);
+			}
+			if(editorClass != null)
+			{
+				editor = (PropertyEditor) editorClass.newInstance();
+			}
+			else
+			{
+				editor = PropertyEditorManager.findEditor(type);
+			}
+			if(editor == null)
+			{
+				return null;
+			}
+
+			Object value = getter.invoke(pBean, new Object[] {});
+			editor.setValue(value);
+			editor.addPropertyChangeListener(new PropertyChangeListener()
+            	{
+					public void propertyChange(PropertyChangeEvent pEvent)
+					{
+						try
+						{	
+							setter.invoke(pBean, new Object[] { editor.getValue() });
+							fireStateChanged(null);
+						}
+						catch(IllegalAccessException | InvocationTargetException exception)
+						{
+							exception.printStackTrace();
+						}
+					}
+            	});
+			return editor;
+		}
+		catch(InstantiationException | IllegalAccessException | InvocationTargetException exception)
+		{
+			exception.printStackTrace();
+			return null;
+		}
+	}
+
+	/**
+     * Wraps a property editor into a component.
+     * @param pEditor the editor to wrap
+     * @return a button (if there is a custom editor), 
+     * combo box (if the editor has tags), or text field (otherwise)
+	 */      
+	public Component getEditorComponent(final PropertyEditor pEditor)   
+	{      
+		String[] tags = pEditor.getTags();
+		String text = pEditor.getAsText();
+		if(pEditor.supportsCustomEditor())
+		{
+			return pEditor.getCustomEditor();         
+         
+		}
+		else if(tags != null)
+		{
+			// make a combo box that shows all tags
+			final JComboBox<String> comboBox = new JComboBox<>(tags);
+			comboBox.setSelectedItem(text);
+			comboBox.addItemListener(new ItemListener()
+            	{
+					public void itemStateChanged(ItemEvent pEvent)
+					{
+						if(pEvent.getStateChange() == ItemEvent.SELECTED)
+						{
+							pEditor.setAsText((String)comboBox.getSelectedItem());
+						}
+					}
+            	});
+			return comboBox;
+		}
+		else 
+		{
+			final JTextField textField = new JTextField(text, 10);
+			textField.getDocument().addDocumentListener(new DocumentListener()
+            	{
+					public void insertUpdate(DocumentEvent pEvent) 
+					{
+						pEditor.setAsText(textField.getText());	
+					}
+					public void removeUpdate(DocumentEvent pEvent) 
+					{
+						pEditor.setAsText(textField.getText());
+					}
+					public void changedUpdate(DocumentEvent pEvent) 
+					{}
+            	});
+			return textField;
+		}
+	}
+
+	/**
+     * Adds a change listener to the list of listeners.
+     * @param pListener the listener to add
+	 */
+	public void addChangeListener(ChangeListener pListener)
+	{
+		aChangeListeners.add(pListener);
+	}
+
+	/**
+     * Notifies all listeners of a state change.
+     * @param pEvent the event to propagate
+	 */
+	private void fireStateChanged(ChangeEvent pEvent)
+	{
+		for(ChangeListener listener : aChangeListeners)
+		{
+			listener.stateChanged(pEvent);
+		}
+	}
+
+	
+	//An addition by JoelChev to format Strings into a TitleCase.
+	/**
+	 * @param input is a String to format into a Title
+	 * @return is a String that is in Title Format.
+	 */
+	public static String toTitleCase(String input) 
+	{
+	    StringBuilder titleCase = new StringBuilder();
+	    boolean nextTitleCase = true;
+
+	    for (char c : input.toCharArray()) 
+	    {
+	        if (Character.isSpaceChar(c)) 
+	        {
+	            nextTitleCase = true;
+	        } else if (nextTitleCase) 
+	        {
+	            c = Character.toTitleCase(c);
+	            nextTitleCase = false;
+	        }
+
+	        titleCase.append(c);
+	    }
+
+	    return titleCase.toString();
+	}
+}
+