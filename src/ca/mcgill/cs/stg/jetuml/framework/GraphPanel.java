--- conflicted
+++ resolved
@@ -1,673 +1,669 @@
-/*******************************************************************************
- * JetUML - A desktop application for fast UML diagramming.
- *
- * Copyright (C) 2015 Cay S. Horstmann and the contributors of the 
- * JetUML project.
- *
- * See: https://github.com/prmr/JetUML
- *
- * This program is free software: you can redistribute it and/or modify
- * it under the terms of the GNU General Public License as published by
- * the Free Software Foundation, either version 3 of the License, or
- * (at your option) any later version.
- *
- * This program is distributed in the hope that it will be useful,
- * but WITHOUT ANY WARRANTY; without even the implied warranty of
- * MERCHANTABILITY or FITNESS FOR A PARTICULAR PURPOSE.  See the
- * GNU General Public License for more details.
- *
- * You should have received a copy of the GNU General Public License
- * along with this program.  If not, see <http://www.gnu.org/licenses/>.
- *******************************************************************************/
-
-package ca.mcgill.cs.stg.jetuml.framework;
-
-import java.awt.Color;
-import java.awt.Component;
-import java.awt.Dimension;
-import java.awt.Graphics;
-import java.awt.Graphics2D;
-import java.awt.Point;
-import java.awt.event.ActionEvent;
-import java.awt.event.ActionListener;
-import java.awt.event.InputEvent;
-import java.awt.event.MouseAdapter;
-import java.awt.event.MouseEvent;
-import java.awt.event.MouseMotionAdapter;
-import java.awt.geom.Line2D;
-import java.awt.geom.Point2D;
-import java.awt.geom.Rectangle2D;
-import java.beans.PropertyChangeEvent;
-import java.util.ArrayList;
-import java.util.HashSet;
-import java.util.ResourceBundle;
-import java.util.Set;
-import java.util.Stack;
-
-import javax.swing.JOptionPane;
-import javax.swing.JPanel;
-import javax.swing.event.ChangeEvent;
-import javax.swing.event.ChangeListener;
-
-import ca.mcgill.cs.stg.jetuml.graph.Edge;
-import ca.mcgill.cs.stg.jetuml.graph.Graph;
-import ca.mcgill.cs.stg.jetuml.graph.GraphElement;
-import ca.mcgill.cs.stg.jetuml.graph.Node;
-
-/**
- * A panel to draw a graph.
- */
-@SuppressWarnings("serial")
-public class GraphPanel extends JPanel
-{
-	private enum DragMode 
-	{ DRAG_NONE, DRAG_MOVE, DRAG_RUBBERBAND, DRAG_LASSO }
-	
-	private static final int CONNECT_THRESHOLD = 8;
-	private static final Color GRABBER_COLOR = new Color(77, 115, 153);
-	private static final Color GRABBER_FILL_COLOR = new Color(173, 193, 214);
-	private static final Color GRABBER_FILL_COLOR_TRANSPARENT = new Color(173, 193, 214, 75);
-	
-	private Graph aGraph;
-	private GraphFrame aFrame;
-	private ToolBar aToolBar;
-	private double aZoom;	
-	private boolean aHideGrid;
-	private boolean aModified;
-	private SelectionList aSelectedElements = new SelectionList();
-	private Point2D aLastMousePoint;
-	private Point2D aMouseDownPoint;   
-	private DragMode aDragMode;
-	private UndoManager aUndo = new UndoManager(this);
-	private GraphModificationListener aModListener = new GraphModificationListener(aUndo);
-	
-	/**
-	 * Constructs a graph.
-	 * @param pToolBar the tool bar with the node and edge tools
-	 */
-	public GraphPanel(ToolBar pToolBar)
-	{
-		aZoom = 1;
-		aToolBar = pToolBar;
-		setBackground(Color.WHITE);
-		addMouseListener(new GraphPanelMouseListener(this));
-		addMouseMotionListener(new GraphPanelMouseMotionListener());
-	}
-
-	/**
-	 * Edits the properties of the selected graph element.
-	 */
-	public void editSelected()
-	{
-		Object edited = aSelectedElements.getLastSelected();
-		if( edited == null )
-		{
-			return;
-		}
-		aModListener.trackPropertyChange(this, edited);
-		PropertySheet sheet = new PropertySheet(edited);
-		sheet.addChangeListener(new ChangeListener()
-		{
-			public void stateChanged(ChangeEvent pEvent)
-			{
-				aGraph.layout();
-				repaint();
-			}
-		});
-		JOptionPane.showInternalMessageDialog(this, sheet, 
-            ResourceBundle.getBundle("ca.mcgill.cs.stg.jetuml.framework.EditorStrings").getString("dialog.properties"),            
-            JOptionPane.PLAIN_MESSAGE);
-		aModListener.finishPropertyChange(this, edited);
-		setModified(true);
-	}
-
-	/**
-	 * Removes the selected graph elements.
-	 */
-	public void removeSelected()
-	{
-		aUndo.startTracking();
-		Stack<Node> nodes = new Stack<Node>();
-		for( GraphElement element : aSelectedElements )
-		{
-			if (element instanceof Node)
-			{
-				for(Edge e : aGraph.getNodeEdges((Node) element))
-				{
-					removeEdge(e);
-				}
-				nodes.add((Node) element);
-			}
-			else if(element instanceof Edge)
-			{
-				removeEdge((Edge) element);
-			}
-		}
-		while(!nodes.empty())
-		{
-			removeNode(nodes.pop());
-		}
-		aUndo.endTracking();
-		if(aSelectedElements.size() > 0)
-		{
-			setModified(true);
-		}
-		repaint();
-	}
-	
-	/**
-	 * Removes the node from aGraph.
-	 * @param pNode the node to be deleted
-	 */
-	public void removeNode(Node pNode)
-	{
-		aGraph.removeNode(pNode);
-		aModListener.nodeRemoved(this, pNode);
-	}
-	
-	/**
-	 * Removes the edge from aGraph.
-	 * @param pEdge the edge to be deleted
-	 */
-	public void removeEdge(Edge pEdge)
-	{
-		aGraph.removeEdge(pEdge);
-		aModListener.edgeRemoved(this, pEdge);
-	}
-	
-	/**
-	 * Adds the node to aGraph.
-	 * @param pNode the node to be added
-	 */
-	public void addNode(Node pNode, Point.Double pPoint)
-	{
-		aGraph.addNode(pNode, pPoint);
-		aModListener.nodeAdded(this, pNode);
-	}
-	
-	/**
-	 * Adds the edge to aGraph.
-	 * @param pEdge the node to be added
-	 */
-	public void addEdge(Edge pEdge, Point.Double pPoint1, Point.Double pPoint2)
-	{
-		aGraph.connect(pEdge, pPoint1, pPoint2);
-		aModListener.edgeAdded(this, pEdge);
-	}
-	
-	/**
-	 * Moves the node in aGraph by DX and DY.
-	 * @param pNode the node to be moved
-	 * @param pDX the amount to move in the x direction
-	 * @param pDY the amounnt to move in the y direction
-	 */
-	public void moveNode(Node pNode, double pDX, double pDY) 
-	{
-		pNode.translate(pDX, pDY);
-	}
-	
-	/**
-	 * Undoes the most recent command.
-	 * If the UndoManager performs a command, the method 
-	 * it calls will repaint on its own
-	 */
-	public void undo()
-	{
-		aUndo.undoCommand();
-	}
-	
-	/**
-	 * Removes the last undone action and performs it.
-	 * If the UndoManager performs a command, the method 
-	 * it calls will repaint on its own
-	 */
-	public void redo()
-	{
-		aUndo.redoCommand();
-	}
-
-	/**
-	 * Set the graph in the panel.
-	 * @param pGraph the graph to be displayed and edited
-	 */
-	public void setGraph(Graph pGraph)
-	{
-		aGraph = pGraph;
-		setModified(false);
-		revalidate();
-		repaint();
-	}
-
-
-	@Override
-	public void paintComponent(Graphics pGraphics)
-	{
-		super.paintComponent(pGraphics);
-		Graphics2D g2 = (Graphics2D) pGraphics;
-		g2.scale(aZoom, aZoom);
-		Rectangle2D bounds = getBounds();
-		Rectangle2D graphBounds = aGraph.getBounds();
-		if(!aHideGrid) 
-		{
-			Grid.draw(g2, new Rectangle2D.Double(0, 0, Math.max(bounds.getMaxX() / aZoom, graphBounds.getMaxX()), 
-				   Math.max(bounds.getMaxY() / aZoom, graphBounds.getMaxY())));
-		}
-		aGraph.draw(g2, new Grid());
-
-		Set<GraphElement> toBeRemoved = new HashSet<>();
-		for(GraphElement selected : aSelectedElements)
-		{
-			if(!aGraph.contains(selected)) 
-			{
-				toBeRemoved.add(selected);
-			}
-			else if(selected instanceof Node)
-			{
-				Rectangle2D grabberBounds = ((Node) selected).getBounds();
-				drawGrabber(g2, grabberBounds.getMinX(), grabberBounds.getMinY());
-				drawGrabber(g2, grabberBounds.getMinX(), grabberBounds.getMaxY());
-				drawGrabber(g2, grabberBounds.getMaxX(), grabberBounds.getMinY());
-				drawGrabber(g2, grabberBounds.getMaxX(), grabberBounds.getMaxY());
-			}
-			else if(selected instanceof Edge)
-			{
-				Line2D line = ((Edge) selected).getConnectionPoints();
-				drawGrabber(g2, line.getX1(), line.getY1());
-				drawGrabber(g2, line.getX2(), line.getY2());
-			}
-		}
-
-		for( GraphElement element : toBeRemoved )
-		{
-			aSelectedElements.remove(element);
-		}                 
-      
-		if(aDragMode == DragMode.DRAG_RUBBERBAND)
-		{
-			Color oldColor = g2.getColor();
-			g2.setColor(GRABBER_COLOR);
-			g2.draw(new Line2D.Double(aMouseDownPoint, aLastMousePoint));
-			g2.setColor(oldColor);
-		}      
-		else if(aDragMode == DragMode.DRAG_LASSO)
-		{
-			Color oldColor = g2.getColor();
-			g2.setColor(GRABBER_COLOR);
-			double x1 = aMouseDownPoint.getX();
-			double y1 = aMouseDownPoint.getY();
-			double x2 = aLastMousePoint.getX();
-			double y2 = aLastMousePoint.getY();
-			Rectangle2D.Double lasso = new Rectangle2D.Double(Math.min(x1, x2), 
-					Math.min(y1, y2), Math.abs(x1 - x2) , Math.abs(y1 - y2));
-			g2.draw(lasso);
-			g2.setColor(GRABBER_FILL_COLOR_TRANSPARENT);
-			g2.fill(lasso);
-			g2.setColor(oldColor);
-		}      
-	}
-
-	/**
-	 * Draws a single "grabber", a filled square.
-	 * @param pGraphics2D the graphics context
-	 * @param pX the x coordinate of the center of the grabber
-	 * @param pY the y coordinate of the center of the grabber
-	 */
-	public static void drawGrabber(Graphics2D pGraphics2D, double pX, double pY)
-	{
-		final int size = 6;
-		Color oldColor = pGraphics2D.getColor();
-		pGraphics2D.setColor(GRABBER_COLOR);
-		pGraphics2D.drawRect((int)(pX - size / 2), (int)(pY - size / 2), size, size);
-		pGraphics2D.setColor(GRABBER_FILL_COLOR);
-		pGraphics2D.fillRect((int)(pX - size / 2)+1, (int)(pY - size / 2)+1, size-1, size-1);
-		pGraphics2D.setColor(oldColor);
-	}
-
-	@Override
-	public Dimension getPreferredSize()
-	{
-		Rectangle2D bounds = aGraph.getBounds();
-		return new Dimension((int) (aZoom * bounds.getMaxX()), (int) (aZoom * bounds.getMaxY()));
-	}
-
-	/**
-	 * Changes the zoom of this panel. The zoom is 1 by default and is multiplied
-	 * by sqrt(2) for each positive stem or divided by sqrt(2) for each negative step.
-	 * @param pSteps the number of steps by which to change the zoom. A positive
-	 * value zooms in, a negative value zooms out.
-	 */
-	public void changeZoom(int pSteps)
-	{
-      final double factor = Math.sqrt(2);
-      for(int i = 1; i <= pSteps; i++)
-      {
-    	  aZoom *= factor;
-      }
-      for(int i = 1; i <= -pSteps; i++)
-      {
-    	  aZoom /= factor;
-      }
-      revalidate();
-      repaint();
-	}
-
-	/**
-	 * Checks whether this graph has been modified since it was last saved.
-	 * @return true if the graph has been modified
-	 */
-	public boolean isModified()
-	{	
-		return aModified;
-	}
-
-	/**
-	 * Sets or resets the modified flag for this graph.
-	 * @param pModified true to indicate that the graph has been modified
-	 */
-	public void setModified(boolean pModified)
-	{
-		aModified = pModified;
-
-		if(aFrame == null)
-		{
-			Component parent = this;
-			do
-			{
-				parent = parent.getParent();
-			}
-			while (parent != null && !(parent instanceof GraphFrame));
-			if(parent != null)
-			{
-				aFrame = (GraphFrame) parent;
-			}
-		}
-		if(aFrame != null)
-		{
-			String title = aFrame.getFileName();
-			if(title != null)
-			{
-				if(aModified)
-				{
-					if(!aFrame.getTitle().endsWith("*"))
-					{
-						aFrame.setTitle(title + "*");
-					}
-				}
-				else
-				{
-					aFrame.setTitle(title);
-				}
-			}
-		}
-	}
-   
-	/**
-	 * Sets the value of the hideGrid property.
-	 * @param pHideGrid true if the grid is being hidden
-	 */
-	public void setHideGrid(boolean pHideGrid)
-	{
-		aHideGrid = pHideGrid;
-		repaint();
-	}
-
-	/**
-	 * Gets the value of the hideGrid property.
-	 * @return true if the grid is being hidden
-	 */
-	public boolean getHideGrid()
-	{
-		return aHideGrid;
-	}
-	
-	/**
-	 * @return the currently SelectedElements from the GraphPanel.
-	 */
-	public SelectionList getSelectionList()
-	{
-		return aSelectedElements;
-	}
-	
-	/**
-	 * @param pSelectionList the new SelectedElements for the GraphPanel.
-	 */
-	public void setSelectionList(SelectionList pSelectionList)
-	{
-		aSelectedElements = pSelectionList;
-	}
-	
-	private class GraphPanelMouseListener extends MouseAdapter
-	{
-		private GraphPanel aGraphPanel;
-		public GraphPanelMouseListener(GraphPanel pGraphPanel)
-		{
-			super();
-			aGraphPanel  = pGraphPanel;
-		}
-		
-		@Override
-		public void mousePressed(MouseEvent pEvent)
-		{
-			requestFocus();
-			final Point2D mousePoint = new Point2D.Double(pEvent.getX() / aZoom, pEvent.getY() / aZoom);
-			boolean isCtrl = (pEvent.getModifiersEx() & InputEvent.CTRL_DOWN_MASK) != 0; 
-			Node n = aGraph.findNode(mousePoint);
-			Edge e = aGraph.findEdge(mousePoint);
-			Object tool = aToolBar.getSelectedTool();
-			if(pEvent.getClickCount() > 1 || (pEvent.getModifiers() & InputEvent.BUTTON1_MASK) == 0)
-			{  
-				// double/right-click
-				if(e != null)
-				{
-					aSelectedElements.set(e);
-					editSelected();
-				}
-				else if(n != null)
-				{
-					aSelectedElements.set(n);
-					editSelected();
-				}
-				else
-				{
-					aToolBar.showPopup(GraphPanel.this, mousePoint, new ActionListener()
-                    {
-                       public void actionPerformed(ActionEvent pEvent)
-                       {
-                    	   
-                    	   Object tool = aToolBar.getSelectedTool();
-                    	   if(tool instanceof Node)
-                    	   {
-                    		   Node prototype = (Node) tool;
-                    		   Node newNode = (Node) prototype.clone();
-                    		   boolean added = aGraph.add(newNode, mousePoint);
-                    		   if(added)
-                    		   {
-                    			   aModListener.nodeAdded(aGraphPanel, newNode);
-                    			   setModified(true);
-                    			   aSelectedElements.set(newNode);
-                    		   }
-                    	   }
-                       	}
-                    });
-				}
-			}
-			else if(tool == null) // select
-			{
-				if(e != null)
-				{
-					aSelectedElements.set(e);
-				}
-				else if(n != null)
-				{
-					if(isCtrl) 
-					{
-						aSelectedElements.add(n);
-					}
-					else if(!aSelectedElements.contains(n)) 
-					{
-						aSelectedElements.set(n);
-					}
-					aDragMode = DragMode.DRAG_MOVE;
-					aModListener.startTrackingMove(aGraphPanel, aSelectedElements);
-				}
-				else
-				{
-					if(!isCtrl) 
-					{
-						aSelectedElements.clearSelection();
-					}
-					aDragMode = DragMode.DRAG_LASSO;
-				}
-			}
-			else if(tool instanceof Node)
-			{
-				Node prototype = (Node) tool;
-				Node newNode = (Node) prototype.clone();
-				boolean added = aGraph.add(newNode, mousePoint);
-				if(added)
-				{
-					aModListener.nodeAdded(aGraphPanel, newNode);
-					setModified(true);
-					aSelectedElements.set(newNode);
-					aDragMode = DragMode.DRAG_MOVE;
-					aModListener.startTrackingMove(aGraphPanel, aSelectedElements);
-				}
-				else if(n != null)
-				{
-					if(isCtrl) 
-					{
-						aSelectedElements.add(n);
-					}
-					else if( !aSelectedElements.contains(n) )
-					{
-						aSelectedElements.set(n);
-					}
-					aDragMode = DragMode.DRAG_MOVE;
-					aModListener.startTrackingMove(aGraphPanel, aSelectedElements);
-				}
-			}
-			else if(tool instanceof Edge)
-			{
-				if(n != null) 
-				{
-					aDragMode = DragMode.DRAG_RUBBERBAND;
-				}
-			}
-			aLastMousePoint = mousePoint;
-			aMouseDownPoint = mousePoint;
-			repaint();
-		}
-
-		@Override
-		public void mouseReleased(MouseEvent pEvent)
-		{
-			Point2D mousePoint = new Point2D.Double(pEvent.getX() / aZoom, pEvent.getY() / aZoom);
-			Object tool = aToolBar.getSelectedTool();
-			if(aDragMode == DragMode.DRAG_RUBBERBAND)
-			{
-				Edge prototype = (Edge) tool;
-				Edge newEdge = (Edge) prototype.clone();
-				if(mousePoint.distance(aMouseDownPoint) > CONNECT_THRESHOLD && aGraph.connect(newEdge, aMouseDownPoint, mousePoint))
-				{
-					aModListener.edgeAdded(aGraphPanel, newEdge);
-					setModified(true);
-					aSelectedElements.set(newEdge);
-				}
-			}
-			else if(aDragMode == DragMode.DRAG_MOVE)
-			{
-				aGraph.layout();
-				setModified(true);
-				aModListener.endTrackingMove(aGraphPanel, aSelectedElements);
-			}
-			aDragMode = DragMode.DRAG_NONE;
-			revalidate();
-			repaint();
-		}
-	}
-	
-	private class GraphPanelMouseMotionListener extends MouseMotionAdapter
-	{
-		@Override
-		public void mouseDragged(MouseEvent pEvent)
-		{
-			Point2D mousePoint = new Point2D.Double(pEvent.getX() / aZoom, pEvent.getY() / aZoom);
-			boolean isCtrl = (pEvent.getModifiersEx() & InputEvent.CTRL_DOWN_MASK) != 0; 
-			if(aDragMode == DragMode.DRAG_MOVE && aSelectedElements.getLastSelected() instanceof Node)
-			{        
-				Node lastNode = (Node) aSelectedElements.getLastSelected();
-				Rectangle2D bounds = lastNode.getBounds();
-				double dx = mousePoint.getX() - aLastMousePoint.getX();
-				double dy = mousePoint.getY() - aLastMousePoint.getY();
-                   
-				// we don't want to drag nodes into negative coordinates
-				// particularly with multiple selection, we might never be 
-				// able to get them back.
-				for( GraphElement selected : aSelectedElements )
-				{
-					if(selected instanceof Node)
-					{
-						Node n = (Node) selected;
-						bounds.add(n.getBounds());
-					}
-				}
-				dx = Math.max(dx, -bounds.getX());
-				dy = Math.max(dy, -bounds.getY());
-            
-				for( GraphElement selected : aSelectedElements )
-				{
-					if(selected instanceof Node)
-					{
-						Node n = (Node) selected;
-<<<<<<< HEAD
-						if (!aSelectedElements.contains(n.getParent())) // parents are responsible for translating their children
-						{
-							n.translate(dx, dy); 
-						}	
-=======
-						n.translate(dx, dy);
->>>>>>> 4a4095a7
-					}
-				}
-				// we don't want continuous layout any more because of multiple selection
-				// graph.layout();
-			}
-			else if(aDragMode == DragMode.DRAG_LASSO)
-			{
-				double x1 = aMouseDownPoint.getX();
-				double y1 = aMouseDownPoint.getY();
-				double x2 = mousePoint.getX();
-				double y2 = mousePoint.getY();
-				Rectangle2D.Double lasso = new Rectangle2D.Double(Math.min(x1, x2), Math.min(y1, y2), Math.abs(x1 - x2) , Math.abs(y1 - y2));
-				for( Node node : aGraph.getNodes() )
-				{
-					if(!isCtrl && !lasso.contains(node.getBounds())) 
-					{
-						aSelectedElements.remove(node);
-					}
-					else if(lasso.contains(node.getBounds())) 
-					{
-						aSelectedElements.add(node);
-					}
-				}
-				//Edges need to be added too when highlighted, but only if both their endpoints have been highlighted.
-				for (Edge edge: aGraph.getEdges())
-				{
-					if(!isCtrl && !lasso.contains(edge.getBounds()))
-					{
-						aSelectedElements.remove(edge);
-					}
-					else if(lasso.contains(edge.getBounds()))
-					{
-						if(aSelectedElements.contains(edge.getStart()) && aSelectedElements.contains(edge.getEnd()))
-						{
-							aSelectedElements.add(edge);
-						}
-					}
-				}
-			}
-			aLastMousePoint = mousePoint;
-			repaint();
-		}
-	}
+/*******************************************************************************
+ * JetUML - A desktop application for fast UML diagramming.
+ *
+ * Copyright (C) 2015 Cay S. Horstmann and the contributors of the 
+ * JetUML project.
+ *
+ * See: https://github.com/prmr/JetUML
+ *
+ * This program is free software: you can redistribute it and/or modify
+ * it under the terms of the GNU General Public License as published by
+ * the Free Software Foundation, either version 3 of the License, or
+ * (at your option) any later version.
+ *
+ * This program is distributed in the hope that it will be useful,
+ * but WITHOUT ANY WARRANTY; without even the implied warranty of
+ * MERCHANTABILITY or FITNESS FOR A PARTICULAR PURPOSE.  See the
+ * GNU General Public License for more details.
+ *
+ * You should have received a copy of the GNU General Public License
+ * along with this program.  If not, see <http://www.gnu.org/licenses/>.
+ *******************************************************************************/
+
+package ca.mcgill.cs.stg.jetuml.framework;
+
+import java.awt.Color;
+import java.awt.Component;
+import java.awt.Dimension;
+import java.awt.Graphics;
+import java.awt.Graphics2D;
+import java.awt.Point;
+import java.awt.event.ActionEvent;
+import java.awt.event.ActionListener;
+import java.awt.event.InputEvent;
+import java.awt.event.MouseAdapter;
+import java.awt.event.MouseEvent;
+import java.awt.event.MouseMotionAdapter;
+import java.awt.geom.Line2D;
+import java.awt.geom.Point2D;
+import java.awt.geom.Rectangle2D;
+import java.beans.PropertyChangeEvent;
+import java.util.ArrayList;
+import java.util.HashSet;
+import java.util.ResourceBundle;
+import java.util.Set;
+import java.util.Stack;
+
+import javax.swing.JOptionPane;
+import javax.swing.JPanel;
+import javax.swing.event.ChangeEvent;
+import javax.swing.event.ChangeListener;
+
+import ca.mcgill.cs.stg.jetuml.graph.Edge;
+import ca.mcgill.cs.stg.jetuml.graph.Graph;
+import ca.mcgill.cs.stg.jetuml.graph.GraphElement;
+import ca.mcgill.cs.stg.jetuml.graph.Node;
+
+/**
+ * A panel to draw a graph.
+ */
+@SuppressWarnings("serial")
+public class GraphPanel extends JPanel
+{
+	private enum DragMode 
+	{ DRAG_NONE, DRAG_MOVE, DRAG_RUBBERBAND, DRAG_LASSO }
+	
+	private static final int CONNECT_THRESHOLD = 8;
+	private static final Color GRABBER_COLOR = new Color(77, 115, 153);
+	private static final Color GRABBER_FILL_COLOR = new Color(173, 193, 214);
+	private static final Color GRABBER_FILL_COLOR_TRANSPARENT = new Color(173, 193, 214, 75);
+	
+	private Graph aGraph;
+	private GraphFrame aFrame;
+	private ToolBar aToolBar;
+	private double aZoom;	
+	private boolean aHideGrid;
+	private boolean aModified;
+	private SelectionList aSelectedElements = new SelectionList();
+	private Point2D aLastMousePoint;
+	private Point2D aMouseDownPoint;   
+	private DragMode aDragMode;
+	private UndoManager aUndo = new UndoManager(this);
+	private GraphModificationListener aModListener = new GraphModificationListener(aUndo);
+	
+	/**
+	 * Constructs a graph.
+	 * @param pToolBar the tool bar with the node and edge tools
+	 */
+	public GraphPanel(ToolBar pToolBar)
+	{
+		aZoom = 1;
+		aToolBar = pToolBar;
+		setBackground(Color.WHITE);
+		addMouseListener(new GraphPanelMouseListener(this));
+		addMouseMotionListener(new GraphPanelMouseMotionListener());
+	}
+
+	/**
+	 * Edits the properties of the selected graph element.
+	 */
+	public void editSelected()
+	{
+		Object edited = aSelectedElements.getLastSelected();
+		if( edited == null )
+		{
+			return;
+		}
+		aModListener.trackPropertyChange(this, edited);
+		PropertySheet sheet = new PropertySheet(edited);
+		sheet.addChangeListener(new ChangeListener()
+		{
+			public void stateChanged(ChangeEvent pEvent)
+			{
+				aGraph.layout();
+				repaint();
+			}
+		});
+		JOptionPane.showInternalMessageDialog(this, sheet, 
+            ResourceBundle.getBundle("ca.mcgill.cs.stg.jetuml.framework.EditorStrings").getString("dialog.properties"),            
+            JOptionPane.PLAIN_MESSAGE);
+		aModListener.finishPropertyChange(this, edited);
+		setModified(true);
+	}
+
+	/**
+	 * Removes the selected graph elements.
+	 */
+	public void removeSelected()
+	{
+		aUndo.startTracking();
+		Stack<Node> nodes = new Stack<Node>();
+		for( GraphElement element : aSelectedElements )
+		{
+			if (element instanceof Node)
+			{
+				for(Edge e : aGraph.getNodeEdges((Node) element))
+				{
+					removeEdge(e);
+				}
+				nodes.add((Node) element);
+			}
+			else if(element instanceof Edge)
+			{
+				removeEdge((Edge) element);
+			}
+		}
+		while(!nodes.empty())
+		{
+			removeNode(nodes.pop());
+		}
+		aUndo.endTracking();
+		if(aSelectedElements.size() > 0)
+		{
+			setModified(true);
+		}
+		repaint();
+	}
+	
+	/**
+	 * Removes the node from aGraph.
+	 * @param pNode the node to be deleted
+	 */
+	public void removeNode(Node pNode)
+	{
+		aGraph.removeNode(pNode);
+		aModListener.nodeRemoved(this, pNode);
+	}
+	
+	/**
+	 * Removes the edge from aGraph.
+	 * @param pEdge the edge to be deleted
+	 */
+	public void removeEdge(Edge pEdge)
+	{
+		aGraph.removeEdge(pEdge);
+		aModListener.edgeRemoved(this, pEdge);
+	}
+	
+	/**
+	 * Adds the node to aGraph.
+	 * @param pNode the node to be added
+	 */
+	public void addNode(Node pNode, Point.Double pPoint)
+	{
+		aGraph.addNode(pNode, pPoint);
+		aModListener.nodeAdded(this, pNode);
+	}
+	
+	/**
+	 * Adds the edge to aGraph.
+	 * @param pEdge the node to be added
+	 */
+	public void addEdge(Edge pEdge, Point.Double pPoint1, Point.Double pPoint2)
+	{
+		aGraph.connect(pEdge, pPoint1, pPoint2);
+		aModListener.edgeAdded(this, pEdge);
+	}
+	
+	/**
+	 * Moves the node in aGraph by DX and DY.
+	 * @param pNode the node to be moved
+	 * @param pDX the amount to move in the x direction
+	 * @param pDY the amounnt to move in the y direction
+	 */
+	public void moveNode(Node pNode, double pDX, double pDY) 
+	{
+		pNode.translate(pDX, pDY);
+	}
+	
+	/**
+	 * Undoes the most recent command.
+	 * If the UndoManager performs a command, the method 
+	 * it calls will repaint on its own
+	 */
+	public void undo()
+	{
+		aUndo.undoCommand();
+	}
+	
+	/**
+	 * Removes the last undone action and performs it.
+	 * If the UndoManager performs a command, the method 
+	 * it calls will repaint on its own
+	 */
+	public void redo()
+	{
+		aUndo.redoCommand();
+	}
+
+	/**
+	 * Set the graph in the panel.
+	 * @param pGraph the graph to be displayed and edited
+	 */
+	public void setGraph(Graph pGraph)
+	{
+		aGraph = pGraph;
+		setModified(false);
+		revalidate();
+		repaint();
+	}
+
+
+	@Override
+	public void paintComponent(Graphics pGraphics)
+	{
+		super.paintComponent(pGraphics);
+		Graphics2D g2 = (Graphics2D) pGraphics;
+		g2.scale(aZoom, aZoom);
+		Rectangle2D bounds = getBounds();
+		Rectangle2D graphBounds = aGraph.getBounds();
+		if(!aHideGrid) 
+		{
+			Grid.draw(g2, new Rectangle2D.Double(0, 0, Math.max(bounds.getMaxX() / aZoom, graphBounds.getMaxX()), 
+				   Math.max(bounds.getMaxY() / aZoom, graphBounds.getMaxY())));
+		}
+		aGraph.draw(g2, new Grid());
+
+		Set<GraphElement> toBeRemoved = new HashSet<>();
+		for(GraphElement selected : aSelectedElements)
+		{
+			if(!aGraph.contains(selected)) 
+			{
+				toBeRemoved.add(selected);
+			}
+			else if(selected instanceof Node)
+			{
+				Rectangle2D grabberBounds = ((Node) selected).getBounds();
+				drawGrabber(g2, grabberBounds.getMinX(), grabberBounds.getMinY());
+				drawGrabber(g2, grabberBounds.getMinX(), grabberBounds.getMaxY());
+				drawGrabber(g2, grabberBounds.getMaxX(), grabberBounds.getMinY());
+				drawGrabber(g2, grabberBounds.getMaxX(), grabberBounds.getMaxY());
+			}
+			else if(selected instanceof Edge)
+			{
+				Line2D line = ((Edge) selected).getConnectionPoints();
+				drawGrabber(g2, line.getX1(), line.getY1());
+				drawGrabber(g2, line.getX2(), line.getY2());
+			}
+		}
+
+		for( GraphElement element : toBeRemoved )
+		{
+			aSelectedElements.remove(element);
+		}                 
+      
+		if(aDragMode == DragMode.DRAG_RUBBERBAND)
+		{
+			Color oldColor = g2.getColor();
+			g2.setColor(GRABBER_COLOR);
+			g2.draw(new Line2D.Double(aMouseDownPoint, aLastMousePoint));
+			g2.setColor(oldColor);
+		}      
+		else if(aDragMode == DragMode.DRAG_LASSO)
+		{
+			Color oldColor = g2.getColor();
+			g2.setColor(GRABBER_COLOR);
+			double x1 = aMouseDownPoint.getX();
+			double y1 = aMouseDownPoint.getY();
+			double x2 = aLastMousePoint.getX();
+			double y2 = aLastMousePoint.getY();
+			Rectangle2D.Double lasso = new Rectangle2D.Double(Math.min(x1, x2), 
+					Math.min(y1, y2), Math.abs(x1 - x2) , Math.abs(y1 - y2));
+			g2.draw(lasso);
+			g2.setColor(GRABBER_FILL_COLOR_TRANSPARENT);
+			g2.fill(lasso);
+			g2.setColor(oldColor);
+		}      
+	}
+
+	/**
+	 * Draws a single "grabber", a filled square.
+	 * @param pGraphics2D the graphics context
+	 * @param pX the x coordinate of the center of the grabber
+	 * @param pY the y coordinate of the center of the grabber
+	 */
+	public static void drawGrabber(Graphics2D pGraphics2D, double pX, double pY)
+	{
+		final int size = 6;
+		Color oldColor = pGraphics2D.getColor();
+		pGraphics2D.setColor(GRABBER_COLOR);
+		pGraphics2D.drawRect((int)(pX - size / 2), (int)(pY - size / 2), size, size);
+		pGraphics2D.setColor(GRABBER_FILL_COLOR);
+		pGraphics2D.fillRect((int)(pX - size / 2)+1, (int)(pY - size / 2)+1, size-1, size-1);
+		pGraphics2D.setColor(oldColor);
+	}
+
+	@Override
+	public Dimension getPreferredSize()
+	{
+		Rectangle2D bounds = aGraph.getBounds();
+		return new Dimension((int) (aZoom * bounds.getMaxX()), (int) (aZoom * bounds.getMaxY()));
+	}
+
+	/**
+	 * Changes the zoom of this panel. The zoom is 1 by default and is multiplied
+	 * by sqrt(2) for each positive stem or divided by sqrt(2) for each negative step.
+	 * @param pSteps the number of steps by which to change the zoom. A positive
+	 * value zooms in, a negative value zooms out.
+	 */
+	public void changeZoom(int pSteps)
+	{
+      final double factor = Math.sqrt(2);
+      for(int i = 1; i <= pSteps; i++)
+      {
+    	  aZoom *= factor;
+      }
+      for(int i = 1; i <= -pSteps; i++)
+      {
+    	  aZoom /= factor;
+      }
+      revalidate();
+      repaint();
+	}
+
+	/**
+	 * Checks whether this graph has been modified since it was last saved.
+	 * @return true if the graph has been modified
+	 */
+	public boolean isModified()
+	{	
+		return aModified;
+	}
+
+	/**
+	 * Sets or resets the modified flag for this graph.
+	 * @param pModified true to indicate that the graph has been modified
+	 */
+	public void setModified(boolean pModified)
+	{
+		aModified = pModified;
+
+		if(aFrame == null)
+		{
+			Component parent = this;
+			do
+			{
+				parent = parent.getParent();
+			}
+			while (parent != null && !(parent instanceof GraphFrame));
+			if(parent != null)
+			{
+				aFrame = (GraphFrame) parent;
+			}
+		}
+		if(aFrame != null)
+		{
+			String title = aFrame.getFileName();
+			if(title != null)
+			{
+				if(aModified)
+				{
+					if(!aFrame.getTitle().endsWith("*"))
+					{
+						aFrame.setTitle(title + "*");
+					}
+				}
+				else
+				{
+					aFrame.setTitle(title);
+				}
+			}
+		}
+	}
+   
+	/**
+	 * Sets the value of the hideGrid property.
+	 * @param pHideGrid true if the grid is being hidden
+	 */
+	public void setHideGrid(boolean pHideGrid)
+	{
+		aHideGrid = pHideGrid;
+		repaint();
+	}
+
+	/**
+	 * Gets the value of the hideGrid property.
+	 * @return true if the grid is being hidden
+	 */
+	public boolean getHideGrid()
+	{
+		return aHideGrid;
+	}
+	
+	/**
+	 * @return the currently SelectedElements from the GraphPanel.
+	 */
+	public SelectionList getSelectionList()
+	{
+		return aSelectedElements;
+	}
+	
+	/**
+	 * @param pSelectionList the new SelectedElements for the GraphPanel.
+	 */
+	public void setSelectionList(SelectionList pSelectionList)
+	{
+		aSelectedElements = pSelectionList;
+	}
+	
+	private class GraphPanelMouseListener extends MouseAdapter
+	{
+		private GraphPanel aGraphPanel;
+		public GraphPanelMouseListener(GraphPanel pGraphPanel)
+		{
+			super();
+			aGraphPanel  = pGraphPanel;
+		}
+		
+		@Override
+		public void mousePressed(MouseEvent pEvent)
+		{
+			requestFocus();
+			final Point2D mousePoint = new Point2D.Double(pEvent.getX() / aZoom, pEvent.getY() / aZoom);
+			boolean isCtrl = (pEvent.getModifiersEx() & InputEvent.CTRL_DOWN_MASK) != 0; 
+			Node n = aGraph.findNode(mousePoint);
+			Edge e = aGraph.findEdge(mousePoint);
+			Object tool = aToolBar.getSelectedTool();
+			if(pEvent.getClickCount() > 1 || (pEvent.getModifiers() & InputEvent.BUTTON1_MASK) == 0)
+			{  
+				// double/right-click
+				if(e != null)
+				{
+					aSelectedElements.set(e);
+					editSelected();
+				}
+				else if(n != null)
+				{
+					aSelectedElements.set(n);
+					editSelected();
+				}
+				else
+				{
+					aToolBar.showPopup(GraphPanel.this, mousePoint, new ActionListener()
+                    {
+                       public void actionPerformed(ActionEvent pEvent)
+                       {
+                    	   
+                    	   Object tool = aToolBar.getSelectedTool();
+                    	   if(tool instanceof Node)
+                    	   {
+                    		   Node prototype = (Node) tool;
+                    		   Node newNode = (Node) prototype.clone();
+                    		   boolean added = aGraph.add(newNode, mousePoint);
+                    		   if(added)
+                    		   {
+                    			   aModListener.nodeAdded(aGraphPanel, newNode);
+                    			   setModified(true);
+                    			   aSelectedElements.set(newNode);
+                    		   }
+                    	   }
+                       	}
+                    });
+				}
+			}
+			else if(tool == null) // select
+			{
+				if(e != null)
+				{
+					aSelectedElements.set(e);
+				}
+				else if(n != null)
+				{
+					if(isCtrl) 
+					{
+						aSelectedElements.add(n);
+					}
+					else if(!aSelectedElements.contains(n)) 
+					{
+						aSelectedElements.set(n);
+					}
+					aDragMode = DragMode.DRAG_MOVE;
+					aModListener.startTrackingMove(aGraphPanel, aSelectedElements);
+				}
+				else
+				{
+					if(!isCtrl) 
+					{
+						aSelectedElements.clearSelection();
+					}
+					aDragMode = DragMode.DRAG_LASSO;
+				}
+			}
+			else if(tool instanceof Node)
+			{
+				Node prototype = (Node) tool;
+				Node newNode = (Node) prototype.clone();
+				boolean added = aGraph.add(newNode, mousePoint);
+				if(added)
+				{
+					aModListener.nodeAdded(aGraphPanel, newNode);
+					setModified(true);
+					aSelectedElements.set(newNode);
+					aDragMode = DragMode.DRAG_MOVE;
+					aModListener.startTrackingMove(aGraphPanel, aSelectedElements);
+				}
+				else if(n != null)
+				{
+					if(isCtrl) 
+					{
+						aSelectedElements.add(n);
+					}
+					else if( !aSelectedElements.contains(n) )
+					{
+						aSelectedElements.set(n);
+					}
+					aDragMode = DragMode.DRAG_MOVE;
+					aModListener.startTrackingMove(aGraphPanel, aSelectedElements);
+				}
+			}
+			else if(tool instanceof Edge)
+			{
+				if(n != null) 
+				{
+					aDragMode = DragMode.DRAG_RUBBERBAND;
+				}
+			}
+			aLastMousePoint = mousePoint;
+			aMouseDownPoint = mousePoint;
+			repaint();
+		}
+
+		@Override
+		public void mouseReleased(MouseEvent pEvent)
+		{
+			Point2D mousePoint = new Point2D.Double(pEvent.getX() / aZoom, pEvent.getY() / aZoom);
+			Object tool = aToolBar.getSelectedTool();
+			if(aDragMode == DragMode.DRAG_RUBBERBAND)
+			{
+				Edge prototype = (Edge) tool;
+				Edge newEdge = (Edge) prototype.clone();
+				if(mousePoint.distance(aMouseDownPoint) > CONNECT_THRESHOLD && aGraph.connect(newEdge, aMouseDownPoint, mousePoint))
+				{
+					aModListener.edgeAdded(aGraphPanel, newEdge);
+					setModified(true);
+					aSelectedElements.set(newEdge);
+				}
+			}
+			else if(aDragMode == DragMode.DRAG_MOVE)
+			{
+				aGraph.layout();
+				setModified(true);
+				aModListener.endTrackingMove(aGraphPanel, aSelectedElements);
+			}
+			aDragMode = DragMode.DRAG_NONE;
+			revalidate();
+			repaint();
+		}
+	}
+	
+	private class GraphPanelMouseMotionListener extends MouseMotionAdapter
+	{
+		@Override
+		public void mouseDragged(MouseEvent pEvent)
+		{
+			Point2D mousePoint = new Point2D.Double(pEvent.getX() / aZoom, pEvent.getY() / aZoom);
+			boolean isCtrl = (pEvent.getModifiersEx() & InputEvent.CTRL_DOWN_MASK) != 0; 
+			if(aDragMode == DragMode.DRAG_MOVE && aSelectedElements.getLastSelected() instanceof Node)
+			{        
+				Node lastNode = (Node) aSelectedElements.getLastSelected();
+				Rectangle2D bounds = lastNode.getBounds();
+				double dx = mousePoint.getX() - aLastMousePoint.getX();
+				double dy = mousePoint.getY() - aLastMousePoint.getY();
+                   
+				// we don't want to drag nodes into negative coordinates
+				// particularly with multiple selection, we might never be 
+				// able to get them back.
+				for( GraphElement selected : aSelectedElements )
+				{
+					if(selected instanceof Node)
+					{
+						Node n = (Node) selected;
+						bounds.add(n.getBounds());
+					}
+				}
+				dx = Math.max(dx, -bounds.getX());
+				dy = Math.max(dy, -bounds.getY());
+            
+				for( GraphElement selected : aSelectedElements )
+				{
+					if(selected instanceof Node)
+					{
+						Node n = (Node) selected;
+						if (!aSelectedElements.contains(n.getParent())) // parents are responsible for translating their children
+						{
+							n.translate(dx, dy); 
+						}	
+					}
+				}
+				// we don't want continuous layout any more because of multiple selection
+				// graph.layout();
+			}
+			else if(aDragMode == DragMode.DRAG_LASSO)
+			{
+				double x1 = aMouseDownPoint.getX();
+				double y1 = aMouseDownPoint.getY();
+				double x2 = mousePoint.getX();
+				double y2 = mousePoint.getY();
+				Rectangle2D.Double lasso = new Rectangle2D.Double(Math.min(x1, x2), Math.min(y1, y2), Math.abs(x1 - x2) , Math.abs(y1 - y2));
+				for( Node node : aGraph.getNodes() )
+				{
+					if(!isCtrl && !lasso.contains(node.getBounds())) 
+					{
+						aSelectedElements.remove(node);
+					}
+					else if(lasso.contains(node.getBounds())) 
+					{
+						aSelectedElements.add(node);
+					}
+				}
+				//Edges need to be added too when highlighted, but only if both their endpoints have been highlighted.
+				for (Edge edge: aGraph.getEdges())
+				{
+					if(!isCtrl && !lasso.contains(edge.getBounds()))
+					{
+						aSelectedElements.remove(edge);
+					}
+					else if(lasso.contains(edge.getBounds()))
+					{
+						if(aSelectedElements.contains(edge.getStart()) && aSelectedElements.contains(edge.getEnd()))
+						{
+							aSelectedElements.add(edge);
+						}
+					}
+				}
+			}
+			aLastMousePoint = mousePoint;
+			repaint();
+		}
+	}
 }