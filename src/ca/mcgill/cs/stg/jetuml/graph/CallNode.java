--- conflicted
+++ resolved
@@ -1,399 +1,382 @@
-/*******************************************************************************
- * JetUML - A desktop application for fast UML diagramming.
- *
- * Copyright (C) 2015 Cay S. Horstmann and the contributors of the 
- * JetUML project.
- *
- * See: https://github.com/prmr/JetUML
- *
- * This program is free software: you can redistribute it and/or modify
- * it under the terms of the GNU General Public License as published by
- * the Free Software Foundation, either version 3 of the License, or
- * (at your option) any later version.
- *
- * This program is distributed in the hope that it will be useful,
- * but WITHOUT ANY WARRANTY; without even the implied warranty of
- * MERCHANTABILITY or FITNESS FOR A PARTICULAR PURPOSE.  See the
- * GNU General Public License for more details.
- *
- * You should have received a copy of the GNU General Public License
- * along with this program.  If not, see <http://www.gnu.org/licenses/>.
- *******************************************************************************/
+/*******************************************************************************
+ * JetUML - A desktop application for fast UML diagramming.
+ *
+ * Copyright (C) 2015 Cay S. Horstmann and the contributors of the 
+ * JetUML project.
+ *
+ * See: https://github.com/prmr/JetUML
+ *
+ * This program is free software: you can redistribute it and/or modify
+ * it under the terms of the GNU General Public License as published by
+ * the Free Software Foundation, either version 3 of the License, or
+ * (at your option) any later version.
+ *
+ * This program is distributed in the hope that it will be useful,
+ * but WITHOUT ANY WARRANTY; without even the implied warranty of
+ * MERCHANTABILITY or FITNESS FOR A PARTICULAR PURPOSE.  See the
+ * GNU General Public License for more details.
+ *
+ * You should have received a copy of the GNU General Public License
+ * along with this program.  If not, see <http://www.gnu.org/licenses/>.
+ *******************************************************************************/
+
+package ca.mcgill.cs.stg.jetuml.graph;
+
+import java.awt.BasicStroke;
+import java.awt.Color;
+import java.awt.Graphics2D;
+import java.awt.Stroke;
+import java.awt.geom.Line2D;
+import java.awt.geom.Point2D;
+import java.awt.geom.Rectangle2D;
+import java.util.ArrayList;
+import java.util.Collection;
+import java.util.Iterator;
+import java.util.List;
+
+import ca.mcgill.cs.stg.jetuml.framework.Direction;
+import ca.mcgill.cs.stg.jetuml.framework.Grid;
+
+/**
+ * A method call node in a scenario diagram.
+*/
+public class CallNode extends ParentNode
+{
+	public static final int CALL_YGAP = 20;
+	
+	private static final int DEFAULT_WIDTH = 16;
+	private static final int DEFAULT_HEIGHT = 30;
+	
+	private ImplicitParameterNode aImplicitParameter;
+	private boolean aSignaled;
+	private boolean aOpenBottom;
+	
+	private ArrayList<ParentNode> aCalls;
+	
+   /**
+    *  Construct a call node with a default size.
+    */
+	public CallNode()
+	{
+		aCalls = new ArrayList<ParentNode>();
+		setBounds(new Rectangle2D.Double(0, 0, DEFAULT_WIDTH, DEFAULT_HEIGHT));
+	}
+
+	@Override
+	public void draw(Graphics2D pGraphics2D)
+	{
+		super.draw(pGraphics2D);
+		Color oldColor = pGraphics2D.getColor();
+		pGraphics2D.setColor(Color.WHITE);
+		pGraphics2D.fill(getBounds());
+		pGraphics2D.setColor(oldColor);
+		if(aOpenBottom)
+		{
+			Rectangle2D b = getBounds();
+			double x1 = b.getX();
+			double x2 = x1 + b.getWidth();
+			double y1 = b.getY();
+			double y3 = y1 + b.getHeight();
+			double y2 = y3 - CALL_YGAP;
+			pGraphics2D.draw(new Line2D.Double(x1, y1, x2, y1));
+			pGraphics2D.draw(new Line2D.Double(x1, y1, x1, y2));
+			pGraphics2D.draw(new Line2D.Double(x2, y1, x2, y2));
+			Stroke oldStroke = pGraphics2D.getStroke();
+			// CSOFF:
+			pGraphics2D.setStroke(new BasicStroke(1.0f, BasicStroke.CAP_ROUND, BasicStroke.JOIN_ROUND, 0.0f, new float[] { 5.0f, 5.0f }, 0.0f));
+			// CSON:
+			pGraphics2D.draw(new Line2D.Double(x1, y2, x1, y3));
+			pGraphics2D.draw(new Line2D.Double(x2, y2, x2, y3));
+			pGraphics2D.setStroke(oldStroke);
+		}
+		else
+		{
+			pGraphics2D.draw(getBounds());
+		}
+	}
+
+	/**
+     * Gets the implicit parameter of this call.
+     * @return the implicit parameter node
+	 */
+	public ImplicitParameterNode getImplicitParameter()
+	{
+		return aImplicitParameter;
+	}
+
+	/**
+     * Sets the implicit parameter of this call.
+     * @param pNewValue the implicit parameter node
+	 */
+	public void setImplicitParameter(ImplicitParameterNode pNewValue)
+	{
+		aImplicitParameter = pNewValue;
+	}
+
+	@Override
+	public Point2D getConnectionPoint(Direction pDirection)
+	{
+		if(pDirection.getX() > 0)
+		{
+			return new Point2D.Double(getBounds().getMaxX(), getBounds().getMinY());
+		}
+		else
+		{
+			return new Point2D.Double(getBounds().getX(), getBounds().getMinY());
+		}
+	}
+
+	@Override
+	public boolean addEdge(Edge pEdge, Point2D pPoint1, Point2D pPoint2)
+	{
+		Node end = pEdge.getEnd();
+		if(end == null)
+		{
+			return false;
+		}
+
+		if(pEdge instanceof ReturnEdge)
+		{
+			return end == getParent();
+		}
+         
+		if(!(pEdge instanceof CallEdge))
+		{
+			return false;
+		}
+      
+		Node n = null;
+		if(end instanceof CallNode) 
+		{
+			// check for cycles
+			ParentNode parent = this; 
+			while(parent != null && end != parent)
+			{
+				parent = parent.getParent();
+			}
+         
+			if(((CallNode)end).getParent() == null && end != parent)
+			{
+				n = end;
+			}
+			else
+			{
+				CallNode c = new CallNode();
+				c.aImplicitParameter = ((CallNode)end).aImplicitParameter;
+				pEdge.connect(this, c);
+				n = c;
+			}
+		}
+		else if(end instanceof ImplicitParameterNode)
+		{
+			if(((ImplicitParameterNode)end).getTopRectangle().contains(pPoint2))
+			{
+				n = end;
+				((CallEdge)pEdge).setMiddleLabel("\u00ABcreate\u00BB");
+			}
+			else
+			{
+				CallNode c = new CallNode();
+				c.aImplicitParameter = (ImplicitParameterNode)end;
+				pEdge.connect(this, c);
+				n = c;
+			}
+		}
+		else
+		{
+			return false;
+		}
+
+		int i = 0;
+		while(i < aCalls.size() && aCalls.get(i).getBounds().getY() <= pPoint1.getY())
+		{
+			i++;
+		}
+		addChild(i, (ParentNode)n);
+		return true;
+	}
+
+	@Override
+	public void removeEdge(Graph pGraph, Edge pEdge)
+	{
+		if(pEdge.getStart() == this)
+		{
+			removeChild((ParentNode)pEdge.getEnd());
+		}
+	}
+
+	@Override
+	public void removeNode(Graph pGraph, Node pNode)
+	{
+      if(pNode == getParent() || pNode == aImplicitParameter)
+      {
+    	  pGraph.removeNode(this);
+      }
+	}
+   
+	private static Edge findEdge(Graph pGraph, Node pStart, Node pEnd)
+	{
+		Collection<Edge> edges = pGraph.getEdges();
+		Iterator<Edge> iter = edges.iterator(); 
+		while(iter.hasNext())
+		{
+			Edge e = iter.next();
+			if(e.getStart() == pStart && e.getEnd() == pEnd)
+			{
+				return e;
+			}
+		}
+		return null;
+   }
+
+	@Override
+	public void layout(Graph pGraph, Graphics2D pGraphics2D, Grid pGrid)
+	{
+		if(aImplicitParameter == null)
+		{
+			return;
+		}
+		double xmid = aImplicitParameter.getBounds().getCenterX();
+
+		for(CallNode c = (CallNode)getParent(); c != null; c = (CallNode)c.getParent())
+		{
+			if (c.aImplicitParameter == aImplicitParameter)
+			{
+				xmid += getBounds().getWidth() / 2;
+			}
+		}
+
+		translate(xmid - getBounds().getCenterX(), 0);
+		double ytop = getBounds().getY() + CALL_YGAP;
 
-package ca.mcgill.cs.stg.jetuml.graph;
-
-import java.awt.BasicStroke;
-import java.awt.Color;
-import java.awt.Graphics2D;
-import java.awt.Stroke;
-import java.awt.geom.Line2D;
-import java.awt.geom.Point2D;
-import java.awt.geom.Rectangle2D;
-import java.util.ArrayList;
-import java.util.Collection;
-import java.util.Iterator;
-import java.util.List;
-
-import ca.mcgill.cs.stg.jetuml.framework.Direction;
-import ca.mcgill.cs.stg.jetuml.framework.Grid;
-
-/**
- * A method call node in a scenario diagram.
-*/
-public class CallNode extends ParentNode
-{
-	public static final int CALL_YGAP = 20;
-	
-	private static final int DEFAULT_WIDTH = 16;
-	private static final int DEFAULT_HEIGHT = 30;
-	
-	private ImplicitParameterNode aImplicitParameter;
-	private boolean aSignaled;
-	private boolean aOpenBottom;
-	
-	private ArrayList<Node> aCalls;
-	
-   /**
-    *  Construct a call node with a default size.
-    */
-	public CallNode()
-	{
-		aCalls = new ArrayList<Node>();
-		setBounds(new Rectangle2D.Double(0, 0, DEFAULT_WIDTH, DEFAULT_HEIGHT));
-	}
-
-	@Override
-	public void draw(Graphics2D pGraphics2D)
-	{
-		super.draw(pGraphics2D);
-		Color oldColor = pGraphics2D.getColor();
-		pGraphics2D.setColor(Color.WHITE);
-		pGraphics2D.fill(getBounds());
-		pGraphics2D.setColor(oldColor);
-		if(aOpenBottom)
-		{
-			Rectangle2D b = getBounds();
-			double x1 = b.getX();
-			double x2 = x1 + b.getWidth();
-			double y1 = b.getY();
-			double y3 = y1 + b.getHeight();
-			double y2 = y3 - CALL_YGAP;
-			pGraphics2D.draw(new Line2D.Double(x1, y1, x2, y1));
-			pGraphics2D.draw(new Line2D.Double(x1, y1, x1, y2));
-			pGraphics2D.draw(new Line2D.Double(x2, y1, x2, y2));
-			Stroke oldStroke = pGraphics2D.getStroke();
-			// CSOFF:
-			pGraphics2D.setStroke(new BasicStroke(1.0f, BasicStroke.CAP_ROUND, BasicStroke.JOIN_ROUND, 0.0f, new float[] { 5.0f, 5.0f }, 0.0f));
-			// CSON:
-			pGraphics2D.draw(new Line2D.Double(x1, y2, x1, y3));
-			pGraphics2D.draw(new Line2D.Double(x2, y2, x2, y3));
-			pGraphics2D.setStroke(oldStroke);
-		}
-		else
-		{
-			pGraphics2D.draw(getBounds());
-		}
-	}
-
-	/**
-     * Gets the implicit parameter of this call.
-     * @return the implicit parameter node
-	 */
-	public ImplicitParameterNode getImplicitParameter()
-	{
-		return aImplicitParameter;
-	}
-
-	/**
-     * Sets the implicit parameter of this call.
-     * @param pNewValue the implicit parameter node
-	 */
-	public void setImplicitParameter(ImplicitParameterNode pNewValue)
-	{
-		aImplicitParameter = pNewValue;
-	}
-
-	@Override
-	public Point2D getConnectionPoint(Direction pDirection)
-	{
-		if(pDirection.getX() > 0)
-		{
-			return new Point2D.Double(getBounds().getMaxX(), getBounds().getMinY());
-		}
-		else
-		{
-			return new Point2D.Double(getBounds().getX(), getBounds().getMinY());
-		}
-	}
-
-	@Override
-	public boolean addEdge(Edge pEdge, Point2D pPoint1, Point2D pPoint2)
-	{
-		Node end = pEdge.getEnd();
-		if(end == null)
-		{
-			return false;
-		}
-
-		if(pEdge instanceof ReturnEdge)
-		{
-			return end == getParent();
-		}
-         
-		if(!(pEdge instanceof CallEdge))
-		{
-			return false;
-		}
-      
-		Node n = null;
-		if(end instanceof CallNode) 
-		{
-			// check for cycles
-			ParentNode parent = this; 
-			while(parent != null && end != parent)
-			{
-				parent = parent.getParent();
-			}
-         
-			if(((CallNode)end).getParent() == null && end != parent)
-			{
-				n = end;
-			}
-			else
-			{
-				CallNode c = new CallNode();
-				c.aImplicitParameter = ((CallNode)end).aImplicitParameter;
-				pEdge.connect(this, c);
-				n = c;
-			}
-		}
-		else if(end instanceof ImplicitParameterNode)
-		{
-			if(((ImplicitParameterNode)end).getTopRectangle().contains(pPoint2))
-			{
-				n = end;
-				((CallEdge)pEdge).setMiddleLabel("\u00ABcreate\u00BB");
-			}
-			else
-			{
-				CallNode c = new CallNode();
-				c.aImplicitParameter = (ImplicitParameterNode)end;
-				pEdge.connect(this, c);
-				n = c;
-			}
-		}
-		else
-		{
-			return false;
-		}
-
-		int i = 0;
-<<<<<<< HEAD
-		List<ParentNode> calls = getChildren();
-		while(i < calls.size() && calls.get(i).getBounds().getY() <= pPoint1.getY())
-		{
-			i++;
-		}
-		addChild(i, (ParentNode)n);
-=======
-		while(i < aCalls.size() && aCalls.get(i).getBounds().getY() <= pPoint1.getY())
-		{
-			i++;
-		}
-		if(n != null)
-		{
-			addChild(i, n);
-		}
->>>>>>> 5362bc2c
-		return true;
-	}
-
-	@Override
-	public void removeEdge(Graph pGraph, Edge pEdge)
-	{
-		if(pEdge.getStart() == this)
-		{
-			removeChild((ParentNode)pEdge.getEnd());
-		}
-	}
-
-	@Override
-	public void removeNode(Graph pGraph, Node pNode)
-	{
-      if(pNode == getParent() || pNode == aImplicitParameter)
-      {
-    	  pGraph.removeNode(this);
-      }
-	}
-   
-	private static Edge findEdge(Graph pGraph, Node pStart, Node pEnd)
-	{
-		Collection<Edge> edges = pGraph.getEdges();
-		Iterator<Edge> iter = edges.iterator(); 
-		while(iter.hasNext())
-		{
-			Edge e = iter.next();
-			if(e.getStart() == pStart && e.getEnd() == pEnd)
-			{
-				return e;
-			}
-		}
-		return null;
-   }
-
-	@Override
-	public void layout(Graph pGraph, Graphics2D pGraphics2D, Grid pGrid)
-	{
-		if(aImplicitParameter == null)
-		{
-			return;
-		}
-		double xmid = aImplicitParameter.getBounds().getCenterX();
-
-		for(CallNode c = (CallNode)getParent(); c != null; c = (CallNode)c.getParent())
-		{
-			if (c.aImplicitParameter == aImplicitParameter)
-			{
-				xmid += getBounds().getWidth() / 2;
-			}
-		}
-
-		translate(xmid - getBounds().getCenterX(), 0);
-		double ytop = getBounds().getY() + CALL_YGAP;
-
-<<<<<<< HEAD
-		List<ParentNode> calls = getChildren();
-		for(int i = 0; i < calls.size(); i++)
-=======
-		for(int i = 0; i < aCalls.size(); i++)
->>>>>>> 5362bc2c
-		{
-			Node n = aCalls.get(i);
-			if(n instanceof ImplicitParameterNode) // <<create>>
-			{
-				n.translate(0, ytop - ((ImplicitParameterNode) n).getTopRectangle().getCenterY());
-				ytop += ((ImplicitParameterNode)n).getTopRectangle().getHeight() / 2 + CALL_YGAP;
-			}
-			else if(n instanceof CallNode)
-			{  
-				Edge callEdge = findEdge(pGraph, this, n);
-				// compute height of call edge
-				if(callEdge != null)
-				{
-					Rectangle2D edgeBounds = callEdge.getBounds();
-					ytop += edgeBounds.getHeight() - CALL_YGAP;
-				}
-            
-				n.translate(0, ytop - n.getBounds().getY());
-				n.layout(pGraph, pGraphics2D, pGrid);
-				if(((CallNode) n).aSignaled)
-				{
-					ytop += CALL_YGAP;
-				}
-				else
-				{
-					ytop += n.getBounds().getHeight() + CALL_YGAP;
-				}
-			}
-		}
-		if(aOpenBottom)
-		{
-			ytop += 2 * CALL_YGAP;
-		}
-		Rectangle2D b = getBounds();
-      
-		double minHeight = DEFAULT_HEIGHT;
-		Edge returnEdge = findEdge(pGraph, this, getParent());
-		if(returnEdge != null)
-		{
-			Rectangle2D edgeBounds = returnEdge.getBounds();
-			minHeight = Math.max(minHeight, edgeBounds.getHeight());         
-		}
-		setBounds(new Rectangle2D.Double(b.getX(), b.getY(), b.getWidth(), Math.max(minHeight, ytop - b.getY())));
-	}
-
-	@Override
-	public void addChild(int pIndex, Node pNode) 
-	{
-		if (pNode == null || pIndex < 0) //base cases to not deal with
-		{
-			return;
-		}
-		Node oldParent = pNode.getParent();
-		if (oldParent != null)
-		{
-			oldParent.removeChild(pNode);
-		}
-		aCalls.add(pIndex, pNode);
-		pNode.setParent(this);
-	}
-	
-	@Override
-	public void removeChild(Node pNode)
-	{
-		if (pNode.getParent() != this)
-		{
-			return;
-		}
-		aCalls.remove(pNode);
-		pNode.setParent(null);
-	}
-	
-	/**
-	 * Adds a node at the end of the list.
-	 * @param pNode The node to add.
-	 */
-	@Override
-	public void addChild(Node pNode)
-	{
-		addChild(aCalls.size(), pNode);
-	}
-	
-	@Override
-	public List<Node> getChildren()
-	{
-		return aCalls;
-	}
-	
-	@Override
-	public boolean addNode(Node pNode, Point2D pPoint)
-	{
-		return pNode instanceof PointNode;
-	}
-
-	/**
-     * Sets the signaled property.
-     * @param pNewValue true if this node is the target of a signal edge
-	 */      
-	public void setSignaled(boolean pNewValue)
-	{ 
-		aSignaled = pNewValue; 
-	}
-
-	/**
-     * Gets the openBottom property.
-     * @return true if this node is the target of a signal edge
-	 */
-	public boolean isOpenBottom() 
-	{ 
-		return aOpenBottom; 
-	}
-
-	/**
-     * Sets the openBottom property.
-     * @param pNewValue true if this node is the target of a signal edge
-	 */      
-	public void setOpenBottom(boolean pNewValue)
-	{ 
-		aOpenBottom = pNewValue; 
-	}
-	
-	@SuppressWarnings("unchecked") //For cloning aCalls
-	@Override
-	public CallNode clone()
-	{
-		CallNode cloned = (CallNode) super.clone();
-		cloned.aCalls = (ArrayList<Node>) aCalls.clone();
-		return cloned;
-	}
-}
+		for(int i = 0; i < aCalls.size(); i++)
+		{
+			Node n = aCalls.get(i);
+			if(n instanceof ImplicitParameterNode) // <<create>>
+			{
+				n.translate(0, ytop - ((ImplicitParameterNode) n).getTopRectangle().getCenterY());
+				ytop += ((ImplicitParameterNode)n).getTopRectangle().getHeight() / 2 + CALL_YGAP;
+			}
+			else if(n instanceof CallNode)
+			{  
+				Edge callEdge = findEdge(pGraph, this, n);
+				// compute height of call edge
+				if(callEdge != null)
+				{
+					Rectangle2D edgeBounds = callEdge.getBounds();
+					ytop += edgeBounds.getHeight() - CALL_YGAP;
+				}
+            
+				n.translate(0, ytop - n.getBounds().getY());
+				n.layout(pGraph, pGraphics2D, pGrid);
+				if(((CallNode) n).aSignaled)
+				{
+					ytop += CALL_YGAP;
+				}
+				else
+				{
+					ytop += n.getBounds().getHeight() + CALL_YGAP;
+				}
+			}
+		}
+		if(aOpenBottom)
+		{
+			ytop += 2 * CALL_YGAP;
+		}
+		Rectangle2D b = getBounds();
+      
+		double minHeight = DEFAULT_HEIGHT;
+		Edge returnEdge = findEdge(pGraph, this, getParent());
+		if(returnEdge != null)
+		{
+			Rectangle2D edgeBounds = returnEdge.getBounds();
+			minHeight = Math.max(minHeight, edgeBounds.getHeight());         
+		}
+		setBounds(new Rectangle2D.Double(b.getX(), b.getY(), b.getWidth(), Math.max(minHeight, ytop - b.getY())));
+	}
+
+	@Override
+	public void addChild(int pIndex, ParentNode pNode) 
+	{
+		if (pNode == null || pIndex < 0) //base cases to not deal with
+		{
+			return;
+		}
+		ParentNode oldParent = pNode.getParent();
+		if (oldParent != null)
+		{
+			oldParent.removeChild(pNode);
+		}
+		aCalls.add(pIndex, pNode);
+		pNode.setParent(this);
+	}
+	
+	@Override
+	public void removeChild(ParentNode pNode)
+	{
+		if (pNode.getParent() != this)
+		{
+			return;
+		}
+		aCalls.remove(pNode);
+		pNode.setParent(null);
+	}
+	
+	/**
+	 * Adds a node at the end of the list.
+	 * @param pNode The node to add.
+	 */
+	@Override
+	public void addChild(ParentNode pNode)
+	{
+		addChild(aCalls.size(), pNode);
+	}
+	
+	@Override
+	public List<ParentNode> getChildren()
+	{
+		return aCalls;
+	}
+	
+	@Override
+	public boolean addNode(Node pNode, Point2D pPoint)
+	{
+		return pNode instanceof PointNode;
+	}
+
+	/**
+     * Sets the signaled property.
+     * @param pNewValue true if this node is the target of a signal edge
+	 */      
+	public void setSignaled(boolean pNewValue)
+	{ 
+		aSignaled = pNewValue; 
+	}
+
+	/**
+     * Gets the openBottom property.
+     * @return true if this node is the target of a signal edge
+	 */
+	public boolean isOpenBottom() 
+	{ 
+		return aOpenBottom; 
+	}
+
+	/**
+     * Sets the openBottom property.
+     * @param pNewValue true if this node is the target of a signal edge
+	 */      
+	public void setOpenBottom(boolean pNewValue)
+	{ 
+		aOpenBottom = pNewValue; 
+	}
+	
+	@SuppressWarnings("unchecked") //For cloning aCalls
+	@Override
+	public CallNode clone()
+	{
+		CallNode cloned = (CallNode) super.clone();
+		cloned.aCalls = (ArrayList<ParentNode>) aCalls.clone();
+		return cloned;
+	}
+}